--- conflicted
+++ resolved
@@ -38,32 +38,13 @@
     ],
     use_scm_version=True,
     setup_requires=["setuptools_scm"],
-<<<<<<< HEAD
-    extras_require={
-        "dev": [
-            "pytest",
-            "pampy",
-            "numpy",
-            "scikit-image",
-            "cython",
-            "black",
-            "towncrier==19.9.0rc1",
-            "wheel",
-            "auditwheel",
-            "twine",
-            "ipython",
-            "ipykernel",
-            "nbconvert",
-        ],
-    },
-=======
     extras_require={"dev": read("requirements-dev.txt").strip().splitlines()},
->>>>>>> 98890ece
     description="A memory profiler for data batch processing applications.",
     classifiers=[
         "Intended Audience :: Developers",
         "License :: OSI Approved :: Apache Software License",
-        "Operating System :: OS Independent",
+        "Operating System :: MacOS",
+        "Operating System :: POSIX :: Linux",
         "Programming Language :: Python",
         "Programming Language :: Python :: 3",
         "Programming Language :: Python :: 3.6",
